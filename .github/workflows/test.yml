--- conflicted
+++ resolved
@@ -10,11 +10,7 @@
       fail-fast: false
       matrix:
         ROS_REPO: [main, testing]
-<<<<<<< HEAD
-        ROS_DISTRO: [foxy, rolling]
-=======
         ROS_DISTRO: [foxy, galactic, rolling]
->>>>>>> c1b3a055
     runs-on: ubuntu-latest
     env:
       AFTER_INIT: ./scripts/ci_after_init.bash ${ROS_DISTRO} ${ROS_REPO}
@@ -25,7 +21,7 @@
         with:
          submodules: recursive
       - uses: 'ros-industrial/industrial_ci@master'
-        env: 
+        env:
           ROS_REPO: ${{matrix.ROS_REPO}}
           ROS_DISTRO: ${{matrix.ROS_DISTRO}}
       - name: Upload Artifact
