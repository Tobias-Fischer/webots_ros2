--- conflicted
+++ resolved
@@ -39,12 +39,7 @@
 
 
 class WebotsNode(Node):
-
-<<<<<<< HEAD
-    def __init__(self, name, args=None, plugin_config=None):
-=======
-    def __init__(self, name, args=None, enableTfPublisher=True):
->>>>>>> 17fce386
+    def __init__(self, name, args=None, plugin_config=None, enableTfPublisher=True):
         super().__init__(name)
         self.declare_parameter('synchronization', False)
         parser = argparse.ArgumentParser()
