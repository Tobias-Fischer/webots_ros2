--- conflicted
+++ resolved
@@ -12,11 +12,8 @@
 # See the License for the specific language governing permissions and
 # limitations under the License.
 
-<<<<<<< HEAD
-=======
-import argparse
 import sys
->>>>>>> 1ccbb6db
+
 from math import cos, sin
 import rclpy
 from rclpy.time import Time
