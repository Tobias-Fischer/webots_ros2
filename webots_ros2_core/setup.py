"""webots_ros2 package setup file."""

from setuptools import setup

package_name = 'webots_ros2_core'
data_files = []
data_files.append(('share/ament_index/resource_index/packages', ['resource/' + package_name]))
data_files.append(('share/' + package_name, ['package.xml']))
data_files.append(('share/' + package_name + '/launch', ['launch/robot_launch.py']))


setup(
    name=package_name,
<<<<<<< HEAD
    version='1.2.0',
=======
    version='1.1.3',
>>>>>>> c1b3a055
    packages=[package_name, package_name + '.devices', package_name + '.math', package_name + '.webots'],
    data_files=data_files,
    install_requires=['setuptools', 'launch'],
    zip_safe=True,
    author='Cyberbotics',
    author_email='support@cyberbotics.com',
    maintainer='Cyberbotics',
    maintainer_email='support@cyberbotics.com',
    keywords=['ROS', 'Webots', 'Robot', 'Simulation'],
    classifiers=[
        'Intended Audience :: Developers',
        'License :: OSI Approved :: Apache Software License',
        'Programming Language :: Python',
        'Topic :: Software Development',
    ],
    description='Core interface between Webots and ROS2.',
    license='Apache License, Version 2.0',
    tests_require=['pytest'],
    entry_points={
        'console_scripts': [
            'webots_differential_drive_node = webots_ros2_core.webots_differential_drive_node:main',
            'webots_robotic_arm_node = webots_ros2_core.webots_robotic_arm_node:main',
            'webots_node = webots_ros2_core.webots_node:main'
        ],
        'launch.frontend.launch_extension': ['launch_ros = launch_ros']
    }
)<|MERGE_RESOLUTION|>--- conflicted
+++ resolved
@@ -11,11 +11,7 @@
 
 setup(
     name=package_name,
-<<<<<<< HEAD
-    version='1.2.0',
-=======
     version='1.1.3',
->>>>>>> c1b3a055
     packages=[package_name, package_name + '.devices', package_name + '.math', package_name + '.webots'],
     data_files=data_files,
     install_requires=['setuptools', 'launch'],
