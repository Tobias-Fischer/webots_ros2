^^^^^^^^^^^^^^^^^^^^^^^^^^^^^^^^^^^^^^^^^^
Changelog for package webots_ros2_control
^^^^^^^^^^^^^^^^^^^^^^^^^^^^^^^^^^^^^^^^^^

<<<<<<< HEAD
=======
1.1.3 (2021-11-05)
------------------
* Added build dependency on 'ros_environment'.

1.1.2 (2021-11-03)
------------------
* Added code compliance for 'ROS Foxy'.

>>>>>>> c1b3a055
1.1.0 (2021-07-19)
------------------
* Initial version<|MERGE_RESOLUTION|>--- conflicted
+++ resolved
@@ -2,8 +2,6 @@
 Changelog for package webots_ros2_control
 ^^^^^^^^^^^^^^^^^^^^^^^^^^^^^^^^^^^^^^^^^^
 
-<<<<<<< HEAD
-=======
 1.1.3 (2021-11-05)
 ------------------
 * Added build dependency on 'ros_environment'.
@@ -12,7 +10,6 @@
 ------------------
 * Added code compliance for 'ROS Foxy'.
 
->>>>>>> c1b3a055
 1.1.0 (2021-07-19)
 ------------------
 * Initial version