--- conflicted
+++ resolved
@@ -6,11 +6,7 @@
 
 setup(
     name=package_name,
-<<<<<<< HEAD
-    version='1.2.3',
-=======
     version='2022.1.1',
->>>>>>> 1e395e1f
     packages=[package_name],
     data_files=[
         ('share/' + package_name, ['package.xml']),
