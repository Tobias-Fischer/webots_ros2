^^^^^^^^^^^^^^^^^^^^^^^^^^^^^^^^^
Changelog for package webots_ros2
^^^^^^^^^^^^^^^^^^^^^^^^^^^^^^^^^

<<<<<<< HEAD
2023.0.0 (2022-11-29)
------------------
* Add support for the new Python API of Webots R2023a
* Convert C++ controller API functions to C
* Replace libController submodule by commited source files
* Removed 'webots_ros2_core' package (deprecated).

2022.1.4 (2022-11-18)
------------------
* Fix the camera focal length in the CameraInfo topic.
=======
2023.0.2 (2023-XX-XX)
------------------
* Drop support for Galactic.

2023.0.1 (2023-01-05)
------------------
* Fixed relative assets in WSL.
* Fixed broken controller connection in Rats life example.

2023.0.0 (2022-11-30)
------------------
* Added support for the new Python API of Webots R2023a
* Convert C++ controller API functions to C
* Replace libController submodule by commited source files
* Removed 'webots_ros2_core' package (deprecated).
* Allow custom motor-encoder pair.

2022.1.4 (2022-11-18)
------------------
* Fixed the camera focal length in the CameraInfo topic.
>>>>>>> 8787e22c
* Upgraded to urdf2webots 2.0.3
* Update the calculation of CameraRecognitionObject messages to the RDF convention of R2022b.

2022.1.3 (2022-11-02)
------------------
* Added macOS support.
* Added reset handler to all examples to support simulation reset from Webots.

2022.1.2 (2022-10-21)
------------------
* Added WSL support.

2022.1.0 (2022-09-23)
------------------
* Adapted controllers to communicate with Webots R2022b.
* Added feature to import URDF on the fly.
* Added PointCloud2 support for RangeFinder.

1.2.3 (2022-06-01)
------------------
* Fixed support for Humble and Rolling.

1.1.2 (2021-11-03)
------------------
* Adapted the 'webots_ros2_driver' package to be also a python alternative to the 'webots_ros2_core' package.
* Replaced the use of the deprecated 'webots_ros2_core' package by the 'webots_ros2_driver' package.
* Removed the 'webots_ros2_example', 'webots_ros2_tutorials' and 'webots_ros2_abb' packages.
* Replaced the 'webots_ros2_tiago' package.

1.1.0 (2021-07-19)
------------------
* Included the 'webots_ros2_driver' package as a C++ alternative to the 'webots_ros2_core' package.
* Integrated ros2_control.
* Included a Mavic drone simulation example

1.0.5 (2021-01-08)
------------------
* Improved performance of the camera.
* Replaced tkinter with simple command-line tools.
* Fixed usage on Windows.
* Introduced notion of minimum and target Webots versions.

1.0.1 (2020-09-18)
------------------
* Removed the 'webots_ros2_desktop' package.
* Added missing 'webots_ros2_demos', 'webots_ros2_epuck' and 'webots_ros2_msgs' packages as dependencies.

1.0.0 (2020-09-01)
------------------
* Improved support for macOS

0.0.3 (2020-06-15)
------------------
* Updated to Webots R2020a

0.0.2 (2019-09-23)
------------------
* Moved sources to cyberbotics/webots_ros2 (https://github.com/cyberbotics/webots_ros2)
* Added a 'webots_ros2_msgs', 'webots_ros2_core', 'webots_ros2_desktop', 'webots_ros2_examples' 'webots_ros2_abb' and 'webots_ros2_universal_robot' packages
* Added support for ABB robots.

0.0.1 (2019-08-09)
------------------
* Initial version<|MERGE_RESOLUTION|>--- conflicted
+++ resolved
@@ -2,18 +2,6 @@
 Changelog for package webots_ros2
 ^^^^^^^^^^^^^^^^^^^^^^^^^^^^^^^^^
 
-<<<<<<< HEAD
-2023.0.0 (2022-11-29)
-------------------
-* Add support for the new Python API of Webots R2023a
-* Convert C++ controller API functions to C
-* Replace libController submodule by commited source files
-* Removed 'webots_ros2_core' package (deprecated).
-
-2022.1.4 (2022-11-18)
-------------------
-* Fix the camera focal length in the CameraInfo topic.
-=======
 2023.0.2 (2023-XX-XX)
 ------------------
 * Drop support for Galactic.
@@ -34,7 +22,6 @@
 2022.1.4 (2022-11-18)
 ------------------
 * Fixed the camera focal length in the CameraInfo topic.
->>>>>>> 8787e22c
 * Upgraded to urdf2webots 2.0.3
 * Update the calculation of CameraRecognitionObject messages to the RDF convention of R2022b.
 
