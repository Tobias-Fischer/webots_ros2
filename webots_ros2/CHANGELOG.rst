--- conflicted
+++ resolved
@@ -2,8 +2,6 @@
 Changelog for package webots_ros2
 ^^^^^^^^^^^^^^^^^^^^^^^^^^^^^^^^^
 
-<<<<<<< HEAD
-=======
 1.1.2 (2021-11-03)
 ------------------
 * Adapted the 'webots_ros2_driver' package to be also a python alternative to the 'webots_ros2_core' package.
@@ -11,7 +9,6 @@
 * Removed the 'webots_ros2_example', 'webots_ros2_tutorials' and 'webots_ros2_abb' packages.
 * Replaced the 'webots_ros2_tiago' package.
 
->>>>>>> c1b3a055
 1.1.0 (2021-07-19)
 ------------------
 * Included the 'webots_ros2_driver' package as a C++ alternative to the 'webots_ros2_core' package.
