--- conflicted
+++ resolved
@@ -2,15 +2,12 @@
 Changelog for package webots_ros2
 ^^^^^^^^^^^^^^^^^^^^^^^^^^^^^^^^^
 
-<<<<<<< HEAD
-=======
 2022.1.0 (2022-09-23)
 ------------------
 * Adapted controllers to communicate with Webots R2022b.
 * Added feature to import URDF on the fly.
 * Add PointCloud2 support for RangeFinder.
 
->>>>>>> 1e395e1f
 1.2.3 (2022-06-01)
 ------------------
 * Fixed support for Humble and Rolling.
