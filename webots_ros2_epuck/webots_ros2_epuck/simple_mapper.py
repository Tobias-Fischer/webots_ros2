--- conflicted
+++ resolved
@@ -31,13 +31,8 @@
 
 WORLD_ORIGIN_X = - WORLD_WIDTH / 2.0
 WORLD_ORIGIN_Y = - WORLD_HEIGHT / 2.0
-<<<<<<< HEAD
-MAP_WIDTH = int(round(WORLD_WIDTH / RESOLUTION))
-MAP_HEIGHT = int(round(WORLD_HEIGHT / RESOLUTION))
-=======
 MAP_WIDTH = int(WORLD_WIDTH / RESOLUTION)
 MAP_HEIGHT = int(WORLD_HEIGHT / RESOLUTION)
->>>>>>> 1ccbb6db
 
 
 class SimpleMapper(Node):
