--- conflicted
+++ resolved
@@ -2,15 +2,11 @@
 Changelog for package webots_ros2_epuck
 ^^^^^^^^^^^^^^^^^^^^^^^^^^^^^^^^^^^^^^^^^^
 
-<<<<<<< HEAD
-2023.0.4 (2023-05-23)
-=======
 2023.1.0 (2023-XX-XX)
 ------------------
 * Update driver node to new WebotsController node.
 
-2023.0.4 (2023-XX-XX)
->>>>>>> dee9fa83
+2023.0.4 (2023-05-23)
 ------------------
 * Fixed ability to launch RViz without other tools.
 * Start ros control and navigation nodes when Webots is ready.
