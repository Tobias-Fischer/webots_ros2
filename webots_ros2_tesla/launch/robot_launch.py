#!/usr/bin/env python

# Copyright 1996-2023 Cyberbotics Ltd.
#
# Licensed under the Apache License, Version 2.0 (the "License");
# you may not use this file except in compliance with the License.
# You may obtain a copy of the License at
#
#     http://www.apache.org/licenses/LICENSE-2.0
#
# Unless required by applicable law or agreed to in writing, software
# distributed under the License is distributed on an "AS IS" BASIS,
# WITHOUT WARRANTIES OR CONDITIONS OF ANY KIND, either express or implied.
# See the License for the specific language governing permissions and
# limitations under the License.

"""Launch Webots Tesla driver."""

import os
import launch
from launch.substitutions import LaunchConfiguration
from launch.actions import DeclareLaunchArgument
from launch.substitutions.path_join_substitution import PathJoinSubstitution
from launch import LaunchDescription
from ament_index_python.packages import get_package_share_directory
from launch_ros.actions import Node
from webots_ros2_driver.webots_launcher import WebotsLauncher
from webots_ros2_driver.webots_controller import WebotsController


def generate_launch_description():
    package_dir = get_package_share_directory('webots_ros2_tesla')
<<<<<<< HEAD
    world = LaunchConfiguration('world')

    webots = WebotsLauncher(
        world=PathJoinSubstitution([package_dir, 'worlds', world]),
        ros2_supervisor=True
    )

    robot_description = pathlib.Path(os.path.join(package_dir, 'resource', 'tesla_webots.urdf')).read_text()
    tesla_driver = Node(
        package='webots_ros2_driver',
        executable='driver',
        output='screen',
        additional_env={'WEBOTS_CONTROLLER_URL': controller_url_prefix() + 'vehicle'},
        parameters=[
            {'robot_description': robot_description},
        ],
        respawn=True
=======
    robot_description_path = os.path.join(package_dir, 'resource', 'tesla_webots.urdf')

    tesla_driver = WebotsController(
        robot_name='vehicle',
        parameters=[
            {'robot_description': robot_description_path}
        ]
>>>>>>> b8fe29e3
    )
    lane_follower = Node(
        package='webots_ros2_tesla',
        executable='lane_follower',
    )

    return LaunchDescription([
        DeclareLaunchArgument(
            'world',
            default_value='tesla_world.wbt',
            description='Choose one of the world files from `/webots_ros2_tesla/worlds` directory'
        ),
        webots,
        webots._supervisor,
        tesla_driver,
        lane_follower,

        # This action will kill all nodes once the Webots simulation has exited
        launch.actions.RegisterEventHandler(
            event_handler=launch.event_handlers.OnProcessExit(
                target_action=webots,
                on_exit=[
                    launch.actions.EmitEvent(event=launch.events.Shutdown())
                ],
            )
        )
    ])<|MERGE_RESOLUTION|>--- conflicted
+++ resolved
@@ -30,33 +30,20 @@
 
 def generate_launch_description():
     package_dir = get_package_share_directory('webots_ros2_tesla')
-<<<<<<< HEAD
     world = LaunchConfiguration('world')
 
     webots = WebotsLauncher(
         world=PathJoinSubstitution([package_dir, 'worlds', world]),
         ros2_supervisor=True
     )
-
-    robot_description = pathlib.Path(os.path.join(package_dir, 'resource', 'tesla_webots.urdf')).read_text()
-    tesla_driver = Node(
-        package='webots_ros2_driver',
-        executable='driver',
-        output='screen',
-        additional_env={'WEBOTS_CONTROLLER_URL': controller_url_prefix() + 'vehicle'},
-        parameters=[
-            {'robot_description': robot_description},
-        ],
-        respawn=True
-=======
+  
     robot_description_path = os.path.join(package_dir, 'resource', 'tesla_webots.urdf')
-
     tesla_driver = WebotsController(
         robot_name='vehicle',
         parameters=[
             {'robot_description': robot_description_path}
-        ]
->>>>>>> b8fe29e3
+        ],
+        respawn=True
     )
     lane_follower = Node(
         package='webots_ros2_tesla',
