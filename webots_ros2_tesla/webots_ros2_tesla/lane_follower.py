--- conflicted
+++ resolved
@@ -43,13 +43,7 @@
     def __on_camera_image(self, message):
         img = message.data
         img = np.frombuffer(img, dtype=np.uint8).reshape((message.height, message.width, 4))
-<<<<<<< HEAD
-        cv2.imwrite('raw.jpg', img)
         img = img[160:190, :]
-        cv2.imwrite('min.jpg', img)
-=======
-        img = img[160:190, :]
->>>>>>> 1e395e1f
 
         # Segment the image by color in HSV color space
         img = cv2.cvtColor(img, cv2.COLOR_RGBA2RGB)
