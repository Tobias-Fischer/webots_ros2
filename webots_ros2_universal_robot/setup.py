--- conflicted
+++ resolved
@@ -30,11 +30,7 @@
 
 setup(
     name=package_name,
-<<<<<<< HEAD
-    version='1.2.3',
-=======
     version='2022.1.1',
->>>>>>> 1e395e1f
     packages=['webots_ros2_universal_robot'],
     data_files=data_files,
     install_requires=['setuptools', 'launch'],
