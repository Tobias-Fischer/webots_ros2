--- conflicted
+++ resolved
@@ -2,21 +2,12 @@
 Changelog for package webots_ros2_universal_robot
 ^^^^^^^^^^^^^^^^^^^^^^^^^^^^^^^^^^^^^^^^^^^^^^^^^
 
-<<<<<<< HEAD
-1.1.2 (2021-09-13)
-------------------
-* Utilize webots_ros2_driver and ros2_control instead of webots_ros2_core
-* Add MoveIt2 example
-* Upgrade the multi-robot example
-* Remove non-useful simulations
-=======
 1.1.2 (2021-11-03)
 ------------------
 * Utilize the 'webots_ros2_driver' and 'ros2_control' instead of 'webots_ros2_core'.
 * Add MoveIt2 example.
 * Upgrade the multi-robot example.
 * Remove non-useful simulations.
->>>>>>> c1b3a055
 
 1.0.0 (2020-09-01)
 ------------------
