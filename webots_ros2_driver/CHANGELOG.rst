^^^^^^^^^^^^^^^^^^^^^^^^^^^^^^^^^^^^^^^^^^
Changelog for package webots_ros2_driver
^^^^^^^^^^^^^^^^^^^^^^^^^^^^^^^^^^^^^^^^^^

2023.0.4 (2023-XX-XX)
------------------
* Fixed vertical field of view in static RangeFinder plugin.
* Added support for painted point clouds
<<<<<<< HEAD
* Added custom handler to start nodes when Webots is ready.
=======
* Added parameters to rename Camera and RangeFinder topics.
>>>>>>> 2bd2ac1b

2023.0.3 (2023-04-12)
------------------
* Adding port, stream type parameters to webots_laucher
* Copying .wbproj when launching a webots world via webots_launcher
* Added Emitter and Receiver support
* Changed undefined Lidar frequency to the default from the .proto file
* Added Compass support

2023.0.2 (2023-02-07)
------------------
* Fixed the spawn of URDF robots in WSL and macOS when using full path.
* Fixed relative assets in macOS.
* Added Ros2Supervisor creation.

2023.0.1 (2023-01-05)
------------------
* Fixed relative assets in WSL.

2023.0.0 (2022-11-30)
------------------
* Add support for the new Python API of Webots R2023a
* Convert C++ controller API functions to C
* Replace libController submodule by commited source files

2022.1.4 (2022-11-18)
------------------
* Fix the camera focal length in the CameraInfo topic.
* Update the calculation of CameraRecognitionObject messages to the RDF convention of R2022b.

2022.1.3 (2022-11-02)
------------------
* Added macOS support.

2022.1.2 (2022-10-21)
------------------
* Fix issue where relatively defined PROTO were not found.
* Added WSL support.

2022.1.1 (2022-10-11)
------------------
* Simplified the detection of Webots installation folder.

2022.1.0 (2022-09-23)
------------------
* Added an URDF importer feature to spawn robots from URDF files.

1.2.3 (2022-05-30)
------------------
* Add option to set 'robot_description' parameter for 'robot_state_publisher' node.
* Fix recognition camera.
* Add a 'PointCloud2' publisher for the 'RangeFinder' device.

1.2.2 (2022-01-19)
------------------
* Fix the Supervisor API access from plugins.

1.2.1 (2022-01-10)
------------------
* Fix link error for 'webots_ros2_control' on macOS.
* Fix lidar device according to FLU convention.

1.2.0 (2021-12-21)
------------------
* Adapt the worlds to the new R2022a FLU convention.
* Remove a double webots_ros2_driver header installation.
* Add the publication of the 'gps/speed_vector' topic to the GPS ROS 2 device.

1.1.2 (2021-11-03)
------------------
* Adapted the 'webots_ros2_driver' package to be also a python alternative to the 'webots_ros2_core' package.

1.1.0 (2021-07-19)
------------------
* Initial version<|MERGE_RESOLUTION|>--- conflicted
+++ resolved
@@ -1,16 +1,16 @@
 ^^^^^^^^^^^^^^^^^^^^^^^^^^^^^^^^^^^^^^^^^^
 Changelog for package webots_ros2_driver
 ^^^^^^^^^^^^^^^^^^^^^^^^^^^^^^^^^^^^^^^^^^
+
+2023.1.0 (2023-XX-XX)
+------------------
+* Added parameters to rename Camera and RangeFinder topics.
 
 2023.0.4 (2023-XX-XX)
 ------------------
 * Fixed vertical field of view in static RangeFinder plugin.
 * Added support for painted point clouds
-<<<<<<< HEAD
 * Added custom handler to start nodes when Webots is ready.
-=======
-* Added parameters to rename Camera and RangeFinder topics.
->>>>>>> 2bd2ac1b
 
 2023.0.3 (2023-04-12)
 ------------------
