--- conflicted
+++ resolved
@@ -39,7 +39,6 @@
     use_nav = LaunchConfiguration('nav', default=False)
     use_slam_toolbox = LaunchConfiguration('slam_toolbox', default=False)
     use_slam_cartographer = LaunchConfiguration('slam_cartographer', default=False)
-<<<<<<< HEAD
     use_sim_time = LaunchConfiguration('use_sim_time', default=True)
 
     webots = WebotsLauncher(
@@ -62,15 +61,29 @@
         executable='static_transform_publisher',
         output='screen',
         arguments=['0', '0', '0', '0', '0', '0', 'base_link', 'base_footprint'],
-=======
+    )
+
+    # ROS control spawners
+    controller_manager_timeout = ['--controller-manager-timeout', '500']
+    controller_manager_prefix = 'python.exe' if os.name == 'nt' else ''
+    diffdrive_controller_spawner = Node(
+        package='controller_manager',
+        executable='spawner',
+        output='screen',
+        prefix=controller_manager_prefix,
+        arguments=['diffdrive_controller'] + controller_manager_timeout,
+    )
+    joint_state_broadcaster_spawner = Node(
+        package='controller_manager',
+        executable='spawner',
+        output='screen',
+        prefix=controller_manager_prefix,
+        arguments=['joint_state_broadcaster'] + controller_manager_timeout,
+    )
+    ros_control_spawners = [diffdrive_controller_spawner, joint_state_broadcaster_spawner]
+
     robot_description_path = os.path.join(package_dir, 'resource', 'tiago_webots.urdf')
     ros2_control_params = os.path.join(package_dir, 'resource', 'ros2_control.yml')
-    toolbox_params = os.path.join(package_dir, 'resource', 'slam_toolbox_params.yaml')
-    nav2_map = os.path.join(package_dir, 'resource', 'map.yaml')
-    cartographer_config_dir = os.path.join(package_dir, 'resource')
-    cartographer_config_basename = 'cartographer.lua'
-    use_sim_time = LaunchConfiguration('use_sim_time', default=True)
-
     mappings = [('/diffdrive_controller/cmd_vel_unstamped', '/cmd_vel'), ('/diffdrive_controller/odom', '/odom')]
     tiago_driver = WebotsController(
         robot_name='Tiago_Lite',
@@ -80,67 +93,11 @@
              'set_robot_state_publisher': True},
             ros2_control_params
         ],
-        remappings=mappings
->>>>>>> b8fe29e3
-    )
-
-    # ROS control spawners
-    controller_manager_timeout = ['--controller-manager-timeout', '500']
-    controller_manager_prefix = 'python.exe' if os.name == 'nt' else ''
-    diffdrive_controller_spawner = Node(
-        package='controller_manager',
-        executable='spawner',
-        output='screen',
-        prefix=controller_manager_prefix,
-        arguments=['diffdrive_controller'] + controller_manager_timeout,
-    )
-    joint_state_broadcaster_spawner = Node(
-        package='controller_manager',
-        executable='spawner',
-        output='screen',
-        prefix=controller_manager_prefix,
-        arguments=['joint_state_broadcaster'] + controller_manager_timeout,
-    )
-    ros_control_spawners = [diffdrive_controller_spawner, joint_state_broadcaster_spawner]
-
-<<<<<<< HEAD
-    robot_description = pathlib.Path(os.path.join(package_dir, 'resource', 'tiago_webots.urdf')).read_text()
-    ros2_control_params = os.path.join(package_dir, 'resource', 'ros2_control.yml')
-    mappings = [('/diffdrive_controller/cmd_vel_unstamped', '/cmd_vel'), ('/diffdrive_controller/odom', '/odom')]
-    tiago_driver = Node(
-        package='webots_ros2_driver',
-        executable='driver',
-        output='screen',
-        additional_env={'WEBOTS_CONTROLLER_URL': controller_url_prefix() + 'Tiago_Iron'},
-        parameters=[
-            {'robot_description': robot_description,
-             'use_sim_time': use_sim_time,
-             'set_robot_state_publisher': True},
-            ros2_control_params
-        ],
-        remappings=mappings
-    )
-
-=======
-    # State publishers
-    robot_state_publisher = Node(
-        package='robot_state_publisher',
-        executable='robot_state_publisher',
-        output='screen',
-        parameters=[{
-            'robot_description': '<robot name=""><link name=""/></robot>'
-        }],
-    )
-
-    footprint_publisher = Node(
-        package='tf2_ros',
-        executable='static_transform_publisher',
-        output='screen',
-        arguments=['0', '0', '0', '0', '0', '0', 'base_link', 'base_footprint'],
+        remappings=mappings,
+        respawn=True
     )
 
     # RViz
->>>>>>> b8fe29e3
     rviz_config = os.path.join(get_package_share_directory('webots_ros2_tiago'), 'resource', 'default.rviz')
     rviz = Node(
         package='rviz2',
